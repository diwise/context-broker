--- conflicted
+++ resolved
@@ -16,8 +16,4 @@
 
 .vscode/
 
-<<<<<<< HEAD
-assets/config/*.test.* 
-=======
-*.test.*
->>>>>>> 00e6bfe7
+*.test.*